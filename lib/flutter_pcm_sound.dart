--- conflicted
+++ resolved
@@ -18,11 +18,7 @@
   soloAmbient, // same as ambient, but other apps will be muted. Other apps will be muted.
   ambient, // same as soloAmbient, but other apps are not muted.
   playback, // audio will play when phone is locked, like the music app
-<<<<<<< HEAD
-  playAndRecord, // audio will play when phone is locked, and can record audio simultaneously.
-=======
   playAndRecord // 
->>>>>>> 4806f745
 }
 
 abstract class FlutterPcmSoundImpl {
